--- conflicted
+++ resolved
@@ -14,7 +14,7 @@
     current: *const ListHead<T>,
 }
 
-impl<'life, T> core::cmp::PartialEq for Cursor<'life, T> {
+impl<'life, T> PartialEq for Cursor<'life, T> {
     fn eq(&self, other: &Self) -> bool {
         self.list.head == other.list.head && self.current == other.current
     }
@@ -380,11 +380,7 @@
 }
 
 /// Like a [`Cursor`] but with mutative operations on the list.
-<<<<<<< HEAD
 /// This `struct` is constructed by the [`CircularList::cursor_mut`](CircularList::cursor_mut)
-=======
-/// This `struct` is constructed by the [`CircularList::cursor_mut`](crate::CircularList::cursor_mut)
->>>>>>> 29b1d8dc
 /// function.
 pub struct CursorMut<'life, T> {
     list: &'life mut CircularList<T>,
